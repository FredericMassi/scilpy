#!/usr/bin/env python3
# -*- coding: utf-8 -*-

"""
Evaluate pair-wise similarity measures of bundles.
All tractograms must be in the same space (aligned to one reference)

For the voxel representation the computed similarity measures are:
bundle_adjacency_voxels, dice_voxels, w_dice_voxels, density_correlation
volume_overlap, volume_overreach
The same measures are also evluated for the endpoints.

For the streamline representation the computed similarity measures are:
bundle_adjacency_streamlines, dice_streamlines, streamlines_count_overlap,
streamlines_count_overreach
"""

import argparse
import copy
import hashlib
import itertools
import json
import logging
import multiprocessing
import os
import shutil

from dipy.io.stateful_tractogram import StatefulTractogram
from dipy.io.streamline import load_tractogram, save_tractogram
from dipy.io.utils import is_header_compatible, get_reference_info
from dipy.segment.clustering import qbx_and_merge
import nibabel as nib
import numpy as np
from numpy.random import RandomState

from scilpy.io.utils import (add_json_args,
                             add_overwrite_arg,
                             add_processes_arg,
                             add_reference_arg,
                             assert_inputs_exist,
                             assert_outputs_exist,
                             link_bundles_and_reference,
                             validate_nbr_processes)
from scilpy.tractanalysis.reproducibility_measures \
    import (compute_dice_voxel,
            compute_bundle_adjacency_streamlines,
            compute_bundle_adjacency_voxel,
            compute_correlation,
            compute_dice_streamlines,
            get_endpoints_density_map)
from scilpy.tractanalysis.streamlines_metrics import compute_tract_counts_map


def _build_arg_parser():
    p = argparse.ArgumentParser(
        description=__doc__,
        formatter_class=argparse.RawTextHelpFormatter)
    p.add_argument('in_bundles', nargs='+',
                   help='Path of the input bundles.')
    p.add_argument('out_json',
                   help='Path of the output json file.')
    p.add_argument('--streamline_dice', action='store_true',
                   help='Compute streamline-wise dice coefficient.\n'
                        'Tractograms must be identical [%(default)s].')
    p.add_argument('--bundle_adjency_no_overlap', action='store_true',
                   help='If set, do not count zeros in the average BA.')
    p.add_argument('--disable_streamline_distance', action='store_true',
                   help='Will not compute the streamlines distance \n'
                        '[%(default)s].')
    p.add_argument('--single_compare',
                   help='Compare inputs to this single file.')
    p.add_argument('--keep_tmp', action='store_true',
                   help='Will not delete the tmp folder at the end.')
    p.add_argument('--ratio', action='store_true',
                   help='Compute overlap and overreach as a ratio over the\n'
                        'reference tractogram in a Tractometer-style way.\n'
                        'Can only be used if also using the `single_compare` '
                        'option.')

    add_processes_arg(p)
    add_reference_arg(p)
    add_json_args(p)
    add_overwrite_arg(p)

    return p


def load_data_tmp_saving(args):
    filename = args[0]
    reference = args[1]
    init_only = args[2]
    disable_centroids = args[3]

    # Since data is often re-use when comparing multiple bundles, anything
    # that can be computed once is saved temporarily and simply loaded on demand
    hash_tmp = hashlib.md5(filename.encode()).hexdigest()
    tmp_density_filename = os.path.join('tmp_measures/',
                                        '{}_density.nii.gz'.format(hash_tmp))
    tmp_endpoints_filename = os.path.join('tmp_measures/',
                                          '{}_endpoints.nii.gz'.format(hash_tmp))
    tmp_centroids_filename = os.path.join('tmp_measures/',
                                          '{}_centroids.trk'.format(hash_tmp))

    sft = load_tractogram(filename, reference)
    sft.to_vox()
    sft.to_corner()
    streamlines = sft.get_streamlines_copy()
    if not streamlines:
        if init_only:
            logging.warning('{} is empty'.format(filename))
        return None

    if os.path.isfile(tmp_density_filename) \
            and os.path.isfile(tmp_endpoints_filename) \
            and os.path.isfile(tmp_centroids_filename):
        # If initilization, loading the data is useless
        if init_only:
            return None
        density = nib.load(tmp_density_filename).get_fdata(dtype=np.float32)
        endpoints_density = nib.load(
            tmp_endpoints_filename).get_fdata(dtype=np.float32)
        sft_centroids = load_tractogram(tmp_centroids_filename, reference)
        sft_centroids.to_vox()
        sft_centroids.to_corner()
        centroids = sft_centroids.get_streamlines_copy()
    else:
        transformation, dimensions, _, _ = sft.space_attributes
        density = compute_tract_counts_map(streamlines, dimensions)
        endpoints_density = get_endpoints_density_map(streamlines, dimensions,
                                                      point_to_select=3)
        thresholds = [32, 24, 12, 6]
        if disable_centroids:
            centroids = []
        else:
            centroids = qbx_and_merge(streamlines, thresholds,
                                      rng=RandomState(0),
                                      verbose=False).centroids

        # Saving tmp files to save on future computation
        nib.save(nib.Nifti1Image(density.astype(np.float32), transformation),
                 tmp_density_filename)
        nib.save(nib.Nifti1Image(endpoints_density.astype(np.int16),
                                 transformation),
                 tmp_endpoints_filename)

        # Saving in vox space and corner.
        centroids_sft = StatefulTractogram.from_sft(centroids, sft)
        save_tractogram(centroids_sft, tmp_centroids_filename)

    return density, endpoints_density, streamlines, centroids


def compute_all_measures(args):
    tuple_1, tuple_2 = args[0]
    filename_1, reference_1 = tuple_1
    filename_2, reference_2 = tuple_2
    streamline_dice = args[1]
<<<<<<< HEAD
    bundle_adjency_no_overlap = args[2]
    disable_streamline_distance = args[3]
=======
    disable_streamline_distance = args[2]
    ratio = args[3]
>>>>>>> af404312

    if not is_header_compatible(reference_1, reference_2):
        raise ValueError('{} and {} have incompatible headers'.format(
            filename_1, filename_2))

    data_tuple_1 = load_data_tmp_saving([filename_1, reference_1, False,
                                         disable_streamline_distance])
    if data_tuple_1 is None:
        return None

    density_1, endpoints_density_1, bundle_1, \
        centroids_1 = data_tuple_1

    data_tuple_2 = load_data_tmp_saving([filename_2, reference_2, False,
                                         disable_streamline_distance])
    if data_tuple_2 is None:
        return None

    density_2, endpoints_density_2, bundle_2, \
        centroids_2 = data_tuple_2

    _, _, voxel_size, _ = get_reference_info(reference_1)
    voxel_size = np.product(voxel_size)

    # These measures are in mm^3
    binary_1 = copy.copy(density_1)
    binary_1[binary_1 > 0] = 1
    binary_2 = copy.copy(density_2)
    binary_2[binary_2 > 0] = 1
    volume_overlap = np.count_nonzero(binary_1 * binary_2)
    volume_overlap_endpoints = np.count_nonzero(
        endpoints_density_1 * endpoints_density_2)
    volume_overreach = np.abs(np.count_nonzero(
        binary_1 + binary_2) - volume_overlap)
    volume_overreach_endpoints = np.abs(np.count_nonzero(
        endpoints_density_1 + endpoints_density_2) - volume_overlap_endpoints)

    if ratio:
        count = np.count_nonzero(binary_1)
        volume_overlap /= count
        volume_overlap_endpoints /= count
        volume_overreach /= count
        volume_overreach_endpoints /= count

    # These measures are in mm
    bundle_adjacency_voxel = compute_bundle_adjacency_voxel(
        density_1, density_2,
        non_overlap=bundle_adjency_no_overlap)
    if streamline_dice and not disable_streamline_distance:
        bundle_adjacency_streamlines = \
            compute_bundle_adjacency_streamlines(
                bundle_1, bundle_2,
                non_overlap=bundle_adjency_no_overlap)
    elif not disable_streamline_distance:
        bundle_adjacency_streamlines = \
            compute_bundle_adjacency_streamlines(
                bundle_1, bundle_2,
                centroids_1=centroids_1,
                centroids_2=centroids_2,
                non_overlap=bundle_adjency_no_overlap)
    # These measures are between 0 and 1
    dice_vox, w_dice_vox = compute_dice_voxel(density_1, density_2)

    dice_vox_endpoints, w_dice_vox_endpoints = compute_dice_voxel(
        endpoints_density_1,
        endpoints_density_2)
    density_correlation = compute_correlation(density_1, density_2)
    density_correlation_endpoints = compute_correlation(endpoints_density_1,
                                                        endpoints_density_2)

    measures_name = ['bundle_adjacency_voxels',
                     'dice_voxels', 'w_dice_voxels',
                     'volume_overlap',
                     'volume_overreach',
                     'dice_voxels_endpoints',
                     'w_dice_voxels_endpoints',
                     'volume_overlap_endpoints',
                     'volume_overreach_endpoints',
                     'density_correlation',
                     'density_correlation_endpoints']

    # If computing ratio, voxel size does not make sense
    if ratio:
        voxel_size = 1.
    measures = [bundle_adjacency_voxel,
                dice_vox, w_dice_vox,
                volume_overlap * voxel_size,
                volume_overreach * voxel_size,
                dice_vox_endpoints,
                w_dice_vox_endpoints,
                volume_overlap_endpoints * voxel_size,
                volume_overreach_endpoints * voxel_size,
                density_correlation,
                density_correlation_endpoints]

    if not disable_streamline_distance:
        measures_name += ['bundle_adjacency_streamlines']
        measures += [bundle_adjacency_streamlines]

    # Only when the tractograms are exactly the same
    if streamline_dice:
        dice_streamlines, streamlines_intersect, streamlines_union = \
            compute_dice_streamlines(bundle_1, bundle_2)
        streamlines_count_overlap = len(streamlines_intersect)
        streamlines_count_overreach = len(
            streamlines_union) - len(streamlines_intersect)
        measures_name += ['dice_streamlines',
                          'streamlines_count_overlap',
                          'streamlines_count_overreach']
        measures += [dice_streamlines,
                     streamlines_count_overlap,
                     streamlines_count_overreach]

    return dict(zip(measures_name, measures))


def main():
    parser = _build_arg_parser()
    args = parser.parse_args()

    assert_inputs_exist(parser, args.in_bundles)
    assert_outputs_exist(parser, args, [args.out_json])

    if args.ratio and not args.single_compare:
        parser.error('Can only compute ratio if also using `single_compare`')

    nbr_cpu = validate_nbr_processes(parser, args)

    if not os.path.isdir('tmp_measures/'):
        os.mkdir('tmp_measures/')

    if args.single_compare:
        # Move the single_compare only once, at the end.
        if args.single_compare in args.in_bundles:
            args.in_bundles.remove(args.single_compare)
        bundles_list = args.in_bundles + [args.single_compare]
        bundles_references_tuple_extended = link_bundles_and_reference(
            parser, args, bundles_list)

        single_compare_reference_tuple = bundles_references_tuple_extended.pop()
        comb_dict_keys = list(itertools.product(bundles_references_tuple_extended,
                                                [single_compare_reference_tuple]))
    else:
        bundles_list = args.in_bundles
        # Pre-compute the needed files, to avoid conflict when the number
        # of cpu is higher than the number of bundle
        bundles_references_tuple = link_bundles_and_reference(parser,
                                                              args,
                                                              bundles_list)

        # This approach is only so pytest can run
        if nbr_cpu == 1:
            for i in range(len(bundles_references_tuple)):
                load_data_tmp_saving([bundles_references_tuple[i][0],
                                      bundles_references_tuple[i][1],
                                      True, args.disable_streamline_distance])
        else:
            pool = multiprocessing.Pool(nbr_cpu)
            pool.map(load_data_tmp_saving,
                     zip([tup[0] for tup in bundles_references_tuple],
                         [tup[1] for tup in bundles_references_tuple],
                         itertools.repeat(True),
                         itertools.repeat(args.disable_streamline_distance)))

        comb_dict_keys = list(itertools.combinations(
            bundles_references_tuple, r=2))

    if nbr_cpu == 1:
        all_measures_dict = []
        for i in comb_dict_keys:
            all_measures_dict.append(compute_all_measures([
<<<<<<< HEAD
                i, args.streamline_dice,
                args.bundle_adjency_no_overlap,
                args.disable_streamline_distance]))
=======
                i, args.streamline_dice, args.disable_streamline_distance,
                args.ratio]))
>>>>>>> af404312
    else:
        all_measures_dict = pool.map(
            compute_all_measures,
            zip(comb_dict_keys,
                itertools.repeat(
                    args.streamline_dice),
                itertools.repeat(args.disable_streamline_distance),
                itertools.repeat(args.ratio)))
        pool.close()
        pool.join()

    output_measures_dict = {}
    for measure_dict in all_measures_dict:
        # Empty bundle should not make the script crash
        if measure_dict is not None:
            for measure_name in measure_dict.keys():
                # Create an empty list first
                if measure_name not in output_measures_dict:
                    output_measures_dict[measure_name] = []
                output_measures_dict[measure_name].append(
                    float(measure_dict[measure_name]))

    with open(args.out_json, 'w') as outfile:
        json.dump(output_measures_dict, outfile,
                  indent=args.indent, sort_keys=args.sort_keys)

    if not args.keep_tmp:
        shutil.rmtree('tmp_measures/')


if __name__ == "__main__":
    main()<|MERGE_RESOLUTION|>--- conflicted
+++ resolved
@@ -155,13 +155,9 @@
     filename_1, reference_1 = tuple_1
     filename_2, reference_2 = tuple_2
     streamline_dice = args[1]
-<<<<<<< HEAD
     bundle_adjency_no_overlap = args[2]
     disable_streamline_distance = args[3]
-=======
-    disable_streamline_distance = args[2]
-    ratio = args[3]
->>>>>>> af404312
+    ratio = args[4]
 
     if not is_header_compatible(reference_1, reference_2):
         raise ValueError('{} and {} have incompatible headers'.format(
@@ -333,14 +329,10 @@
         all_measures_dict = []
         for i in comb_dict_keys:
             all_measures_dict.append(compute_all_measures([
-<<<<<<< HEAD
                 i, args.streamline_dice,
                 args.bundle_adjency_no_overlap,
-                args.disable_streamline_distance]))
-=======
-                i, args.streamline_dice, args.disable_streamline_distance,
+                args.disable_streamline_distance,
                 args.ratio]))
->>>>>>> af404312
     else:
         all_measures_dict = pool.map(
             compute_all_measures,
